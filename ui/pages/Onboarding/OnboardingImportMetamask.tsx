import React, { ReactElement, useCallback, useEffect, useState } from "react"
import { importLegacyKeyring } from "@tallyho/tally-background/redux-slices/keyrings"
import { useHistory } from "react-router-dom"
import { isValidMnemonic } from "@ethersproject/hdnode"
import classNames from "classnames"
import SharedButton from "../../components/Shared/SharedButton"
import SharedBackButton from "../../components/Shared/SharedBackButton"
import SharedCheckbox from "../../components/Shared/SharedCheckbox"
import OnboardingDerivationPathSelect from "./OnboardingDerivationPathSelect"
import {
  useBackgroundDispatch,
  useBackgroundSelector,
  useAreKeyringsUnlocked,
} from "../../hooks"

function TextArea({
  value,
  onChange,
  errorMessage,
}: {
  value: string
  onChange: (value: string) => void
  errorMessage: string
}) {
  return (
    <>
      <textarea
        className={classNames("wrap center_horizontal", {
          error: errorMessage,
        })}
        onChange={(event) => onChange(event.target.value)}
        value={value}
      />
      {errorMessage && <div className="error_message">{errorMessage}</div>}
      <style jsx>{`
        textarea {
          width: 332px;
          height: 97px;
          border-radius: 4px;
          border: 2px solid var(--green-60);
          padding: 12px 16px;
          box-sizing: border-box;
        }
        .error,
        .error:focus {
          border-color: var(--error);
        }
        .error_message {
          color: var(--error);
          font-weight: 500;
          font-size: 14px;
          line-height: 20px;
          margin-top: 3px;
          align-self: flex-start;
        }
      `}</style>
    </>
  )
}

type Props = {
  nextPage: string
}

export default function OnboardingImportMetamask(props: Props): ReactElement {
  const { nextPage } = props

  const areKeyringsUnlocked = useAreKeyringsUnlocked(true)

  const [recoveryPhrase, setRecoveryPhrase] = useState("")
  const [errorMessage, setErrorMessage] = useState("")
  const [isChecked, setIsChecked] = useState(false)
  const [path, setPath] = useState<string>()
  const [isImporting, setIsImporting] = useState(false)

  const dispatch = useBackgroundDispatch()
  const keyringImport = useBackgroundSelector(
    (state) => state.keyrings.importing
  )

  const history = useHistory()

  useEffect(() => {
    if (areKeyringsUnlocked && keyringImport === "done" && isImporting) {
      setIsImporting(false)
      history.push(nextPage)
    }
  }, [history, areKeyringsUnlocked, keyringImport, nextPage, isImporting])

  const importWallet = useCallback(async () => {
    const trimmedRecoveryPhrase = recoveryPhrase.trim()
    if (isValidMnemonic(trimmedRecoveryPhrase)) {
      setIsImporting(true)
<<<<<<< HEAD
      dispatch(importLegacyKeyring({ mnemonic: recoveryPhrase.trim(), path }))
=======
      dispatch(importLegacyKeyring({ mnemonic: trimmedRecoveryPhrase }))
>>>>>>> 453415a9
    } else {
      setErrorMessage("Invalid recovery phrase")
    }
  }, [dispatch, recoveryPhrase, path])

  useEffect(() => {
    if (!isChecked) setPath(undefined)
  }, [isChecked])

  return areKeyringsUnlocked ? (
    <section className="center_horizontal">
      <div className="back_button_wrap">
        <SharedBackButton />
      </div>
      <form
        onSubmit={(event) => {
          event.preventDefault()
          importWallet()
        }}
      >
        <div className="portion top">
          <div className="metamask_onboarding_image" />
          <h1 className="serif_header">Import account</h1>
          <div className="info">
            Enter or copy & paste the recovery phrase from your MetaMask
            account.
          </div>
          <TextArea
            value={recoveryPhrase}
            onChange={(value) => {
              // Clear error message on change
              setErrorMessage("")
              setRecoveryPhrase(value)
            }}
            errorMessage={errorMessage}
          />

          <div className="checkbox_wrapper">
            <SharedCheckbox
              label="Custom derivation"
              checked={isChecked}
              onChange={() => setIsChecked(!isChecked)}
            />
          </div>

          {isChecked && (
            <div className="select_wrapper">
              <OnboardingDerivationPathSelect onChange={setPath} />
            </div>
          )}
        </div>
        <div className="portion bottom">
          <SharedButton
            size="medium"
            type="primary"
            isDisabled={isImporting}
            onClick={importWallet}
          >
            Import account
          </SharedButton>
        </div>
      </form>
      <style jsx>{`
        section {
          display: flex;
          align-items: center;
          flex-direction: column;
          justify-content: space-between;
          height: 100%;
        }
        .back_button_wrap {
          position: fixed;
          top: 25px;
        }
        h1 {
          margin: unset;
        }
        .portion {
          display: flex;
          flex-direction: column;
          align-items: center;
        }
        .bottom {
          height: 90px;
          justify-content: space-between;
          flex-direction: column;
          margin-bottom: 24px;
        }
        .metamask_onboarding_image {
          background: url("./images/illustration_import_seed@2x.png");
          background-size: cover;
          width: 154px;
          height: 144.75px;
          margin-top: 27px;
          margin-bottom: 13px;
        }
        .info {
          width: 313px;
          height: 43px;
          color: var(--green-60);
          font-size: 16px;
          font-weight: 500;
          line-height: 24px;
          text-align: center;
          margin-bottom: 32px;
        }
        .checkbox_wrapper {
          margin-top: 6px;
          margin-bottom: 6px;
        }
        .select_wrapper {
          width: 332px;
        }
      `}</style>
    </section>
  ) : (
    <></>
  )
}<|MERGE_RESOLUTION|>--- conflicted
+++ resolved
@@ -91,11 +91,8 @@
     const trimmedRecoveryPhrase = recoveryPhrase.trim()
     if (isValidMnemonic(trimmedRecoveryPhrase)) {
       setIsImporting(true)
-<<<<<<< HEAD
       dispatch(importLegacyKeyring({ mnemonic: recoveryPhrase.trim(), path }))
-=======
-      dispatch(importLegacyKeyring({ mnemonic: trimmedRecoveryPhrase }))
->>>>>>> 453415a9
+      dispatch(importLegacyKeyring({ mnemonic: trimmedRecoveryPhrase, path }))
     } else {
       setErrorMessage("Invalid recovery phrase")
     }
