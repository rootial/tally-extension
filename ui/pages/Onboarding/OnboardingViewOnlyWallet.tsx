--- conflicted
+++ resolved
@@ -21,15 +21,9 @@
 
   const handleSubmitViewOnlyAddress = useCallback(async () => {
     if (checkIfPlausibleETHAddress(address)) {
-<<<<<<< HEAD
       await dispatch(
-        addAccountNetwork({
-          account: address,
-=======
-      dispatch(
         addAddressNetwork({
           address,
->>>>>>> c4e733b0
           network: getEthereumNetwork(),
         })
       )
