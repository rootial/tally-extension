import React, { ReactElement } from "react"
import { useLocation } from "react-router-dom"
import { selectAccountAndTimestampedActivities } from "@tallyho/tally-background/redux-slices/accounts"
import { useBackgroundSelector } from "../hooks"
import CorePage from "../components/Core/CorePage"
import SharedAssetIcon from "../components/Shared/SharedAssetIcon"
import SharedButton from "../components/Shared/SharedButton"
import WalletActivityList from "../components/Wallet/WalletActivityList"
import BackButton from "../components/Shared/SharedBackButton"

export default function SingleAsset(): ReactElement {
  const location = useLocation<{ symbol: string }>()
  const { symbol } = location.state
  const { combinedData, activity } = useBackgroundSelector(
    selectAccountAndTimestampedActivities
  )

  const filteredActivity = activity.filter((item) => {
    return item?.asset?.symbol === symbol
  })

  const filteredAsset = combinedData.assets.filter((item) => {
    return item?.asset?.symbol === symbol
  })[0]

  return (
    <>
      <CorePage>
        <BackButton />
        <div className="header standard_width_padded">
          <div className="left">
            <div className="asset_wrap">
              <SharedAssetIcon
                logoURL={filteredAsset?.asset?.metadata?.logoURL}
                symbol={filteredAsset?.asset?.symbol}
              />
              <span className="asset_name">{symbol}</span>
            </div>
            <div className="balance">{filteredAsset.localizedDecimalValue}</div>
            <div className="usd_value">${filteredAsset.localizedUserValue}</div>
          </div>
          <div className="right">
            <SharedButton
              type="primary"
              size="medium"
              icon="send"
              linkTo={{
                pathname: "/send",
                state: {
<<<<<<< HEAD
                  token: { name: "ETH" },
=======
                  token: { name: symbol },
>>>>>>> 69ad6be1
                },
              }}
            >
              Send
            </SharedButton>
            <SharedButton type="primary" size="medium" icon="swap">
              Swap
            </SharedButton>
          </div>
        </div>
        <div className="sub_info_seperator_wrap standard_width_padded">
          <div className="left">Asset is on: Arbitrum</div>
          <div className="right">Move to Ethereum</div>
        </div>
        <div className="label_light standard_width_padded">Activity</div>
        <WalletActivityList activity={filteredActivity} />
      </CorePage>
      <style jsx>
        {`
          .sub_info_seperator_wrap {
            display: flex;
            border: 1px solid var(--green-120);
            border-left: 0px;
            border-right: 0px;
            padding-top: 8px;
            padding-bottom: 8px;
            box-sizing: border-box;
            color: var(--green-60);
            font-size: 14px;
            line-height: 16px;
            justify-content: space-between;
            margin-top: 23px;
            margin-bottom: 16px;
          }
          .header {
            display: flex;
            justify-content: space-between;
            align-items: center;
          }
          .header .right {
            height: 95px;
            display: flex;
            flex-direction: column;
            justify-content: space-between;
          }
          .asset_name {
            color: #fff;
            font-size: 22px;
            font-weight: 500;
            line-height: 32px;
            text-align: center;
            text-transform: uppercase;
            margin-left: 8px;
          }
          .asset_wrap {
            display: flex;
            align-items: center;
          }
          .balance {
            color: #fff;
            font-size: 36px;
            font-weight: 500;
            line-height: 48px;
          }
          .usd_value {
            width: 112px;
            color: var(--green-40);
            font-size: 16px;
            font-weight: 600;
            line-height: 24px;
          }
          .label_light {
            color: var(--green-40);
            font-size: 16px;
            font-weight: 500;
            line-height: 24px;
            margin-bottom: 8px;
          }
        `}
      </style>
    </>
  )
}<|MERGE_RESOLUTION|>--- conflicted
+++ resolved
@@ -47,11 +47,7 @@
               linkTo={{
                 pathname: "/send",
                 state: {
-<<<<<<< HEAD
-                  token: { name: "ETH" },
-=======
                   token: { name: symbol },
->>>>>>> 69ad6be1
                 },
               }}
             >
