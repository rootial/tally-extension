import React, { ReactElement, useEffect, useState } from "react"
import { useHistory } from "react-router-dom"
import {
  broadcastSignedTransaction,
  rejectTransactionSignature,
  selectIsTransactionLoaded,
  selectIsTransactionSigned,
  selectTransactionData,
  signTransaction,
} from "@tallyho/tally-background/redux-slices/transaction-construction"
import { getAccountTotal } from "@tallyho/tally-background/redux-slices/selectors"
import { parseERC20Tx } from "@tallyho/tally-background/lib/erc20"
import SignTransactionSwapAssetBlock from "../components/SignTransaction/SignTransactionSwapAssetBlock"
import SignTransactionSignBlock from "../components/SignTransaction/SignTransactionSignBlock"
import {
  useBackgroundDispatch,
  useBackgroundSelector,
  useAreKeyringsUnlocked,
} from "../hooks"
import SignTransactionTransferBlock from "../components/SignTransaction/SignTransactionTransferBlock"
import SignTransactionContainer from "../components/SignTransaction/SignTransactionContainer"
import SignTransactionApproveSpendAssetBlock from "../components/SignTransaction/SignTransactionApproveSpendAssetBlock"

export enum SignType {
  Sign = "sign",
  SignSwap = "sign-swap",
  SignSpend = "sign-spend",
  SignTransfer = "sign-transfer",
}

interface SignLocationState {
  assetSymbol: string
  amount: number
  signType: SignType
  to: string
  value: string | number
}

export default function SignTransaction({
  location,
}: {
  location: { key: string; pathname: string; state?: SignLocationState }
}): ReactElement {
  const history = useHistory()
  const dispatch = useBackgroundDispatch()
  const transactionDetails = useBackgroundSelector(selectTransactionData)

  const parsedTx = parseERC20Tx(transactionDetails?.input ?? "")
  const isApproveTx = parsedTx?.name === "approve"

  const getSignType = () => {
    if (isApproveTx) {
      return SignType.SignSpend
    }
    return SignType.Sign
  }

  const { assetSymbol, amount, to, value, signType } = location?.state ?? {
    signType: getSignType(),
  }
  const isTransactionDataReady = useBackgroundSelector(
    selectIsTransactionLoaded
  )
  const signedTransaction = useBackgroundSelector(
    ({ transactionConstruction }) => transactionConstruction.signedTransaction
  )

  const isTransactionSigned = useBackgroundSelector(selectIsTransactionSigned)

  const shouldBroadcastOnSign = useBackgroundSelector(
    ({ transactionConstruction }) =>
      transactionConstruction.broadcastOnSign ?? false
  )

  const signerAccountTotal = useBackgroundSelector((state) => {
    if (typeof transactionDetails !== "undefined") {
      return getAccountTotal(state, transactionDetails.from)
    }
    return undefined
  })

  const needsKeyrings = signerAccountTotal?.signingMethod?.type === "keyring"
  const canSign = useAreKeyringsUnlocked(needsKeyrings) || !needsKeyrings

  const [isTransactionSigning, setIsTransactionSigning] = useState(false)

  useEffect(() => {
    if (canSign && isTransactionSigned && isTransactionSigning) {
      if (shouldBroadcastOnSign && typeof signedTransaction !== "undefined") {
        dispatch(broadcastSignedTransaction(signedTransaction))
      }

      // Request broadcast if not dApp...
      if (typeof assetSymbol !== "undefined") {
        history.push("/singleAsset", { symbol: assetSymbol })
      } else {
        history.goBack()
      }
    }
  }, [
    canSign,
    isTransactionSigned,
    isTransactionSigning,
    history,
    assetSymbol,
    shouldBroadcastOnSign,
    signedTransaction,
    dispatch,
  ])

  if (!canSign) {
    return <></>
  }

  if (
    typeof transactionDetails === "undefined" ||
    typeof signerAccountTotal === "undefined"
  ) {
    // TODO Some sort of unexpected state error if we end up here... Or do we
    // go back in history? That won't work for dApp popovers though.
    return <></>
  }

  const handleReject = async () => {
    await dispatch(rejectTransactionSignature())
    history.goBack()
  }
  const handleConfirm = async () => {
    if (isTransactionDataReady && transactionDetails) {
      dispatch(signTransaction(transactionDetails))
      setIsTransactionSigning(true)
    }
  }

  const isWaitingForHardware =
    signerAccountTotal?.signingMethod?.type === "ledger" && isTransactionSigning

  switch (signType) {
    case SignType.SignSwap:
      return (
        <SignTransactionContainer
          signerAccountTotal={signerAccountTotal}
          title="Swap assets"
          isWaitingForHardware={isWaitingForHardware}
          infoBlock={<SignTransactionSwapAssetBlock />}
          confirmButtonLabel="Confirm"
          handleConfirm={handleConfirm}
          handleReject={handleReject}
        />
      )
    case SignType.SignSpend:
      return (
        <SignTransactionContainer
          signerAccountTotal={signerAccountTotal}
<<<<<<< HEAD
          title="Swap assets"
          isWaitingForHardware={isWaitingForHardware}
          infoBlock={<SignTransactionSwapAssetBlock />}
          confirmButtonLabel="Confirm"
=======
          title="Approve asset spend"
          infoBlock={
            <SignTransactionApproveSpendAssetBlock
              transactionDetails={transactionDetails}
              parsedTx={parsedTx}
            />
          }
          confirmButtonLabel="Approve"
>>>>>>> 55cddced
          handleConfirm={handleConfirm}
          handleReject={handleReject}
        />
      )
    case SignType.SignTransfer:
      return (
        <SignTransactionContainer
          signerAccountTotal={signerAccountTotal}
          title="Sign Transfer"
          isWaitingForHardware={isWaitingForHardware}
          infoBlock={
            <SignTransactionTransferBlock
              token={assetSymbol ?? ""}
              amount={amount ?? 0}
              destination={to ?? ""}
              localizedValue={value ?? ""}
            />
          }
          confirmButtonLabel="Sign"
          handleConfirm={handleConfirm}
          handleReject={handleReject}
        />
      )
    case SignType.Sign:
      return (
        <SignTransactionContainer
          signerAccountTotal={signerAccountTotal}
          title="Sign Transaction"
          isWaitingForHardware={isWaitingForHardware}
          infoBlock={
            <SignTransactionSignBlock transactionDetails={transactionDetails} />
          }
          confirmButtonLabel="Sign"
          handleConfirm={handleConfirm}
          handleReject={handleReject}
        />
      )
    default:
      return <></>
  }
}<|MERGE_RESOLUTION|>--- conflicted
+++ resolved
@@ -152,13 +152,8 @@
       return (
         <SignTransactionContainer
           signerAccountTotal={signerAccountTotal}
-<<<<<<< HEAD
-          title="Swap assets"
-          isWaitingForHardware={isWaitingForHardware}
-          infoBlock={<SignTransactionSwapAssetBlock />}
-          confirmButtonLabel="Confirm"
-=======
           title="Approve asset spend"
+          isWaitingForHardware={isWaitingForHardware}
           infoBlock={
             <SignTransactionApproveSpendAssetBlock
               transactionDetails={transactionDetails}
@@ -166,7 +161,6 @@
             />
           }
           confirmButtonLabel="Approve"
->>>>>>> 55cddced
           handleConfirm={handleConfirm}
           handleReject={handleReject}
         />
