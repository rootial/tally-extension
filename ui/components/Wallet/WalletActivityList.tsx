--- conflicted
+++ resolved
@@ -59,23 +59,6 @@
           </div>
         ) : (
           <>
-<<<<<<< HEAD
-            {Object.entries(activities).map(
-              ([hash, activityItem]: [string, ActivityItem]) => (
-                <WalletActivityListItem
-                  onClick={() => {
-                    handleOpen(activityItem)
-                  }}
-                  key={hash}
-                  activity={{
-                    ...activityItem,
-                    timestamp: blocks[activityItem.blockHeight]?.timestamp,
-                    isSent: activityItem.from.toLowerCase() === currentAccount,
-                  }}
-                />
-              )
-            )}
-=======
             {activities.map((activityItem) => (
               <WalletActivityListItem
                 onClick={() => {
@@ -85,10 +68,10 @@
                 activity={{
                   ...activityItem,
                   timestamp: blocks[activityItem.blockHeight]?.timestamp,
+                  isSent: activityItem.from.toLowerCase() === currentAccount,
                 }}
               />
             ))}
->>>>>>> d24341fe
           </>
         )}
       </ul>
