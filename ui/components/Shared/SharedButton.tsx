import React, { ReactElement } from "react"
import classNames from "classnames"
import { Redirect } from "react-router-dom"

interface Props {
  children: React.ReactNode
  type:
    | "primary"
    | "secondary"
    | "tertiary"
    | "tertiaryWhite"
    | "specialDisabledWhite"
    | "warning"
  size: "small" | "medium" | "large"
  icon?: string
  iconSize?: "small" | "medium" | "large" | "secondaryMedium"
  iconPosition?: "left" | "right"
  onClick?: (event: React.MouseEvent<HTMLButtonElement>) => void
  isDisabled?: boolean
<<<<<<< HEAD
  linkTo?: string | { pathname: string; state: Record<string, unknown> }
=======
  linkTo?: string | Record<string, unknown>
>>>>>>> 69ad6be1
}

export default function SharedButton(props: Props): ReactElement {
  const {
    children,
    type,
    size,
    onClick,
    isDisabled,
    icon,
    iconSize,
    iconPosition,
    linkTo,
  } = props

  const [navigateTo, setNavigateTo] = React.useState(null)

  if (navigateTo && navigateTo === linkTo) {
    return <Redirect push to={linkTo} />
  }

  function handleClick(e: React.MouseEvent<HTMLButtonElement, MouseEvent>) {
    onClick(e)
    if (linkTo) {
      setNavigateTo(linkTo)
    }
  }

  return (
    <button
      type="button"
      className={classNames(
        { large: size === "large" },
        { small: size === "small" },
        { secondary: type === "secondary" },
        { disabled: isDisabled },
        { tertiary: type === "tertiary" },
        { "tertiary white": type === "tertiaryWhite" },
        { special_disabled_white: type === "specialDisabledWhite" },
        { warning: type === "warning" },
        { icon_left: iconPosition === "left" }
      )}
      onClick={handleClick}
    >
      {children}
      {icon ? (
        <span
          className={classNames(
            { icon_button: true },
            { icon_large: iconSize === "large" },
            { icon_secondary_medium: iconSize === "secondaryMedium" }
          )}
        />
      ) : null}
      <style jsx>
        {`
          button {
            height: 40px;
            border-radius: 4px;
            background-color: var(--trophy-gold);
            display: flex;
            align-items: center;
            justify-content: space-between;
            color: #ffffff;
            font-size: 16px;
            font-weight: 600;
            letter-spacing: 0.48px;
            line-height: 24px;
            text-align: center;
            padding: 0 17px;
          }
          button:hover {
            background-color: var(--gold-80);
            color: var(--green-95);
          }
          button:hover .icon_button {
            background-color: var(--green-95);
          }
          button:active {
            background-color: var(--trophy-gold);
            color: var(--green-120);
          }
          button:active .icon_button {
            background-color: var(--green-120);
          }
          .icon_button {
            mask-image: url("./images/${icon}@2x.png");
            mask-size: cover;
            width: 12px;
            height: 12px;
            margin-left: 9px;
            background-color: #ffffff;
          }
          .large {
            height: 48px;
            border-radius: 8px;
            padding: 0 24px;
          }
          .icon_secondary_medium {
            width: 16px;
            height: 16px;
            margin-left: 4px;
          }
          .icon_large {
            width: 24px;
            height: 24px;
            margin-left: 10px;
          }
          .secondary {
            background: unset;
            border: 2px solid var(--trophy-gold);
            color: var(--trophy-gold);
            box-sizing: border-box;
          }
          .secondary .icon_button {
            background-color: var(--trophy-gold);
          }
          .secondary:hover {
            border-color: var(--gold-80);
          }
          .secondary:active {
            border-color: var(--trophy-gold);
          }
          .disabled {
            background-color: var(--green-60);
            color: var(--green-80);
            cursor: not-allowed;
          }
          .disabled .icon_button {
            background-color: var(--green-80);
          }
          .disabled:hover {
            background-color: var(--green-60);
            color: var(--green-80);
          }
          .disabled:hover .icon_button {
            background-color: var(--green-80);
          }
          .disabled:active {
            background-color: var(--green-60);
            color: var(--green-80);
          }
          .disabled:active .icon_button {
            background-color: var(--green-80);
          }
          .tertiary {
            color: var(--trophy-gold);
            background: unset;
            border: unset;
            padding: unset;
            font-size: 18px;
          }
          .tertiary .icon_button {
            background-color: var(--trophy-gold);
          }
          .tertiary:hover {
            background-color: unset;
            color: var(--gold-40);
          }
          .tertiary:hover .icon_button {
            background-color: var(--gold-40);
          }
          .tertiary:active {
            background-color: unset;
            color: var(--gold-80);
          }
          .tertiary:active .icon_button {
            background-color: var(--gold-80);
          }
          .white {
            color: #ffffff;
            font-weight: 500;
          }
          .white .icon_button {
            background-color: #ffffff;
          }
          .tertiary.disabled {
            color: var(--green-60);
          }
          .tertiary.disabled .icon_button {
            background-color: var(--green-60);
          }
          .special_disabled_white {
            color: #fff;
          }
          .special_disabled_white .icon_button {
            background-color: #fff;
          }
          .small {
            padding: 0 12px;
            height: 32px;
            font-size: 16px;
          }
          .warning {
            background-color: var(--attention);
          }
          .warning {
            color: var(--hunter-green);
          }
          .warning .icon_button {
            background-color: var(--hunter-green);
          }
          .icon_left {
            flex-direction: row-reverse;
          }
          .icon_left .icon_button {
            margin-left: 0px;
            margin-right: 9px;
          }
        `}
      </style>
    </button>
  )
}

SharedButton.defaultProps = {
  icon: null,
  isDisabled: false,
  iconSize: "medium",
  iconPosition: "right",
  onClick: () => {
    // do nothing by default
    // TODO replace this with support for undefined onClick
  },
  linkTo: null,
}<|MERGE_RESOLUTION|>--- conflicted
+++ resolved
@@ -17,11 +17,7 @@
   iconPosition?: "left" | "right"
   onClick?: (event: React.MouseEvent<HTMLButtonElement>) => void
   isDisabled?: boolean
-<<<<<<< HEAD
   linkTo?: string | { pathname: string; state: Record<string, unknown> }
-=======
-  linkTo?: string | Record<string, unknown>
->>>>>>> 69ad6be1
 }
 
 export default function SharedButton(props: Props): ReactElement {
