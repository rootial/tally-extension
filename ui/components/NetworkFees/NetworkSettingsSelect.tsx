--- conflicted
+++ resolved
@@ -161,15 +161,8 @@
   const updateGasOptions = useCallback(() => {
     if (typeof estimatedFeesPerGas !== "undefined") {
       const { regular, express, instant } = estimatedFeesPerGas ?? {}
-<<<<<<< HEAD
-      const gasLimit = getGasLimit({
-        suggestedGasLimit: networkSettings.suggestedGasLimit,
-        gasLimit: networkSettings.gasLimit,
-      })
-=======
       const gasLimit =
         networkSettings.gasLimit ?? networkSettings.suggestedGasLimit
->>>>>>> cffd7169
 
       if (
         typeof instant !== "undefined" &&
