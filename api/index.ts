--- conflicted
+++ resolved
@@ -1,12 +1,5 @@
 import { Store as ProxyStore } from "webext-redux"
 import { AnyAction } from "@reduxjs/toolkit"
-<<<<<<< HEAD
-import { STATE_KEY } from "./constants"
-import { migrate } from "./migrations"
-import { getPersistedState, persistState } from "./lib/db"
-=======
-
->>>>>>> 0cbe51bf
 import Main from "./main"
 
 export { browser } from "webextension-polyfill-ts"
