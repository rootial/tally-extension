import browser from "webextension-polyfill"
import { alias, wrapStore } from "webext-redux"
import { configureStore, isPlain, Middleware } from "@reduxjs/toolkit"
import devToolsEnhancer from "remote-redux-devtools"
import { PermissionRequest } from "@tallyho/provider-bridge-shared"

import { decodeJSON, encodeJSON, getEthereumNetwork } from "./lib/utils"

import {
  BaseService,
  ChainService,
  EnrichmentService,
  IndexingService,
  InternalEthereumProviderService,
  KeyringService,
  NameService,
  PreferenceService,
  ProviderBridgeService,
  ServiceCreatorFunction,
} from "./services"

import { KeyringTypes } from "./types"
import { EIP1559TransactionRequest } from "./networks"

import rootReducer from "./redux-slices"
import {
  loadAccount,
  blockSeen,
  updateAccountBalance,
  updateENSName,
  updateENSAvatar,
  emitter as accountSliceEmitter,
} from "./redux-slices/accounts"
import { activityEncountered } from "./redux-slices/activities"
import { assetsLoaded, newPricePoint } from "./redux-slices/assets"
import {
  emitter as keyringSliceEmitter,
  keyringLocked,
  keyringUnlocked,
  updateKeyrings,
} from "./redux-slices/keyrings"
import {
  initializationLoadingTimeHitLimit,
  emitter as uiSliceEmitter,
  setDefaultWallet,
} from "./redux-slices/ui"
import {
  estimatedFeesPerGas,
  emitter as transactionConstructionSliceEmitter,
  transactionRequest,
  signed,
  updateTransactionOptions,
} from "./redux-slices/transaction-construction"
import { allAliases } from "./redux-slices/utils"
import {
  requestPermission,
  emitter as providerBridgeSliceEmitter,
  initializeAllowedPages,
} from "./redux-slices/dapp-permission"

// This sanitizer runs on store and action data before serializing for remote
// redux devtools. The goal is to end up with an object that is direcetly
// JSON-serializable and deserializable; the remote end will display the
// resulting objects without additional processing or decoding logic.
const devToolsSanitizer = (input: unknown) => {
  switch (typeof input) {
    // We can make use of encodeJSON instead of recursively looping through
    // the input
    case "bigint":
    case "object":
      return JSON.parse(encodeJSON(input))
    // We only need to sanitize bigints and objects that may or may not contain
    // them.
    default:
      return input
  }
}

const reduxCache: Middleware = (store) => (next) => (action) => {
  const result = next(action)
  const state = store.getState()

  if (process.env.WRITE_REDUX_CACHE === "true") {
    // Browser extension storage supports JSON natively, despite that we have
    // to stringify to preserve BigInts
    browser.storage.local.set({ state: encodeJSON(state) })
  }

  return result
}

// Declared out here so ReduxStoreType can be used in Main.store type
// declaration.
const initializeStore = (startupState = {}) =>
  configureStore({
    preloadedState: startupState,
    reducer: rootReducer,
    middleware: (getDefaultMiddleware) => {
      const middleware = getDefaultMiddleware({
        serializableCheck: {
          isSerializable: (value: unknown) =>
            isPlain(value) || typeof value === "bigint",
        },
      })

      // It might be tempting to use an array with `...` destructuring, but
      // unfortunately this fails to preserve important type information from
      // `getDefaultMiddleware`. `push` and `pull` preserve the type
      // information in `getDefaultMiddleware`, including adjustments to the
      // dispatch function type, but as a tradeoff nothing added this way can
      // further modify the type signature. For now, that's fine, as these
      // middlewares don't change acceptable dispatch types.
      //
      // Process aliases before all other middleware, and cache the redux store
      // after all middleware gets a chance to run.
      middleware.unshift(alias(allAliases))
      middleware.push(reduxCache)

      return middleware
    },
    devTools: false,
    enhancers:
      process.env.NODE_ENV === "development"
        ? [
            devToolsEnhancer({
              hostname: "localhost",
              port: 8000,
              realtime: true,
              actionSanitizer: devToolsSanitizer,
              stateSanitizer: devToolsSanitizer,
            }),
          ]
        : [],
  })

type ReduxStoreType = ReturnType<typeof initializeStore>

// TODO Rename ReduxService or CoordinationService, move to services/, etc.
export default class Main extends BaseService<never> {
  /**
   * The redux store for the wallet core. Note that the redux store is used to
   * render the UI (via webext-redux), but it is _not_ the source of truth.
   * Services interact with the various external and internal components and
   * create persisted state, and the redux store is simply a view onto those
   * pieces of canonical state.
   */
  store: ReduxStoreType

  static create: ServiceCreatorFunction<never, Main, []> = async () => {
    const preferenceService = PreferenceService.create()
    const chainService = ChainService.create(preferenceService)
    const indexingService = IndexingService.create(
      preferenceService,
      chainService
    )
    const enrichmentService = EnrichmentService.create(
      chainService,
      indexingService
    )
    const keyringService = KeyringService.create()
    const nameService = NameService.create(chainService)
    const internalEthereumProviderService =
      InternalEthereumProviderService.create(chainService)
    const providerBridgeService = ProviderBridgeService.create(
      internalEthereumProviderService,
      preferenceService
    )

    let savedReduxState = {}
    // Setting READ_REDUX_CACHE to false will start the extension with an empty
    // initial state, which can be useful for development
    if (process.env.READ_REDUX_CACHE === "true") {
      const { state } = await browser.storage.local.get("state")

      if (state) {
        const restoredState = decodeJSON(state)
        if (typeof restoredState === "object" && restoredState !== null) {
          // If someone managed to sneak JSON that decodes to typeof "object"
          // but isn't a Record<string, unknown>, there is a very large
          // problem...
          savedReduxState = restoredState as Record<string, unknown>
        } else {
          throw new Error(`Unexpected JSON persisted for state: ${state}`)
        }
      }
    }

    return new this(
      savedReduxState,
      await preferenceService,
      await chainService,
      await enrichmentService,
      await indexingService,
      await keyringService,
      await nameService,
      await internalEthereumProviderService,
      await providerBridgeService
    )
  }

  private constructor(
    savedReduxState: Record<string, unknown>,
    /**
     * A promise to the preference service, a dependency for most other services.
     * The promise will be resolved when the service is initialized.
     */
    private preferenceService: PreferenceService,
    /**
     * A promise to the chain service, keeping track of base asset balances,
     * transactions, and network status. The promise will be resolved when the
     * service is initialized.
     */
    private chainService: ChainService,
    /**
     *
     */
    private enrichmentService: EnrichmentService,
    /**
     * A promise to the indexing service, keeping track of token balances and
     * prices. The promise will be resolved when the service is initialized.
     */
    private indexingService: IndexingService,
    /**
     * A promise to the keyring service, which stores key material, derives
     * accounts, and signs messagees and transactions. The promise will be
     * resolved when the service is initialized.
     */
    private keyringService: KeyringService,
    /**
     * A promise to the name service, responsible for resolving names to
     * addresses and content.
     */
    private nameService: NameService,
    /**
     * A promise to the internal ethereum provider service, which acts as
     * web3 / ethereum provider for the internal and external dApps to use.
     */
    private internalEthereumProviderService: InternalEthereumProviderService,
    /**
     * A promise to the provider bridge service, handling and validating
     * the communication coming from dApps according to EIP-1193 and some tribal
     * knowledge.
     */
    private providerBridgeService: ProviderBridgeService
  ) {
    super({
      initialLoadWaitExpired: {
        schedule: { delayInMinutes: 2.5 },
        handler: () => this.store.dispatch(initializationLoadingTimeHitLimit()),
      },
    })

    // Start up the redux store and set it up for proxying.
    this.store = initializeStore(savedReduxState)
    wrapStore(this.store, {
      serializer: encodeJSON,
      deserializer: decodeJSON,
    })

    this.initializeRedux()
  }

  protected async internalStartService(): Promise<void> {
    await super.internalStartService()

    this.indexingService.started().then(async () => this.chainService.started())

    await Promise.all([
      this.preferenceService.startService(),
      this.chainService.startService(),
      this.indexingService.startService(),
      this.enrichmentService.startService(),
      this.keyringService.startService(),
      this.nameService.startService(),
      this.internalEthereumProviderService.startService(),
      this.providerBridgeService.startService(),
    ])
  }

  protected async internalStopService(): Promise<void> {
    await Promise.all([
      this.preferenceService.stopService(),
      this.chainService.stopService(),
      this.indexingService.stopService(),
      this.enrichmentService.stopService(),
      this.keyringService.stopService(),
      this.nameService.stopService(),
      this.internalEthereumProviderService.stopService(),
      this.providerBridgeService.stopService(),
    ])

    await super.internalStopService()
  }

  async initializeRedux(): Promise<void> {
    this.connectIndexingService()
    this.connectKeyringService()
    this.connectNameService()
    this.connectInternalEthereumProviderService()
    this.connectProviderBridgeService()
<<<<<<< HEAD
    this.connectPreferenceService()
=======
    this.connectEnrichmentService()
>>>>>>> d6f8e72f
    await this.connectChainService()
  }

  async connectChainService(): Promise<void> {
    // Wire up chain service to account slice.
    this.chainService.emitter.on("accountBalance", (accountWithBalance) => {
      // The first account balance update will transition the account to loading.
      this.store.dispatch(updateAccountBalance(accountWithBalance))
    })

    this.chainService.emitter.on("block", (block) => {
      this.store.dispatch(blockSeen(block))
    })
    accountSliceEmitter.on("addAccount", async (addressNetwork) => {
      await this.chainService.addAccountToTrack(addressNetwork)
    })

    transactionConstructionSliceEmitter.on("updateOptions", async (options) => {
      // TODO Deal with pending transactions.
      const resolvedNonce =
        await this.chainService.pollingProviders.ethereum.getTransactionCount(
          options.from,
          "latest"
        )

      // Basic transaction construction based on the provided options, with extra data from the chain service
      const transaction: EIP1559TransactionRequest = {
        from: options.from,
        to: options.to,
        value: options.value ?? 0n,
        gasLimit: options.gasLimit ?? 0n,
        maxFeePerGas: options.maxFeePerGas ?? 0n,
        maxPriorityFeePerGas: options.maxPriorityFeePerGas ?? 0n,
        input: options.input ?? null,
        type: 2 as const,
        chainID: "1",
        nonce: resolvedNonce,
      }

      try {
        // We use estimateGasLimit only if user did not specify the gas explicitly or it was set below minimum
        if (
          typeof options.gasLimit === "undefined" ||
          options.gasLimit < 21000n
        ) {
          transaction.gasLimit = await this.chainService.estimateGasLimit(
            getEthereumNetwork(),
            transaction
          )
        }
        // TODO If the user does specify gas explicitly, test for success.

        this.store.dispatch(
          transactionRequest({
            transactionRequest: transaction,
            transactionLikelyFails: false,
          })
        )
      } catch (error) {
        this.store.dispatch(
          transactionRequest({
            transactionRequest: transaction,
            transactionLikelyFails: true,
          })
        )
      }
    })

    transactionConstructionSliceEmitter.on(
      "requestSignature",
      async (transaction: EIP1559TransactionRequest) => {
        const signedTx = await this.keyringService.signTransaction(
          transaction.from,
          transaction
        )
        this.store.dispatch(signed())
        await this.chainService.broadcastSignedTransaction(signedTx)
      }
    )

    // Set up initial state.
    const existingAccounts = await this.chainService.getAccountsToTrack()
    existingAccounts.forEach((addressNetwork) => {
      // Mark as loading and wire things up.
      this.store.dispatch(loadAccount(addressNetwork.address))

      // Force a refresh of the account balance to populate the store.
      this.chainService.getLatestBaseAccountBalance(addressNetwork)
    })

    this.chainService.emitter.on("blockPrices", (blockPrices) => {
      this.store.dispatch(estimatedFeesPerGas(blockPrices))
    })

    // Report on transactions for basic activity. Fancier stuff is handled via
    // connectEnrichmentService
    this.chainService.emitter.on("transaction", async ({ transaction }) => {
      const forAccounts: string[] = [transaction.to, transaction.from].filter(
        Boolean
      ) as string[]
      this.store.dispatch(
        activityEncountered({
          forAccounts,
          transaction,
        })
      )
    })
  }

  async connectNameService(): Promise<void> {
    this.nameService.emitter.on(
      "resolvedName",
      async ({ from: { addressNetwork }, resolved: { name } }) => {
        this.store.dispatch(updateENSName({ ...addressNetwork, name }))
      }
    )
    this.nameService.emitter.on(
      "resolvedAvatar",
      async ({ from: { addressNetwork }, resolved: { avatar } }) => {
        this.store.dispatch(
          updateENSAvatar({ ...addressNetwork, avatar: avatar.toString() })
        )
      }
    )
  }

  async connectIndexingService(): Promise<void> {
    this.indexingService.emitter.on("accountBalance", (accountWithBalance) => {
      this.store.dispatch(updateAccountBalance(accountWithBalance))
    })

    this.indexingService.emitter.on("assets", (assets) => {
      this.store.dispatch(assetsLoaded(assets))
    })

    this.indexingService.emitter.on("price", (pricePoint) => {
      this.store.dispatch(newPricePoint(pricePoint))
    })
  }

  async connectEnrichmentService(): Promise<void> {
    this.enrichmentService.emitter.on(
      "enrichedEVMTransaction",
      async (transaction) => {
        const forAccounts: string[] = [transaction.to, transaction.from].filter(
          Boolean
        ) as string[]
        this.store.dispatch(
          activityEncountered({
            forAccounts,
            transaction,
          })
        )
      }
    )
  }

  async connectKeyringService(): Promise<void> {
    this.keyringService.emitter.on("keyrings", (keyrings) => {
      this.store.dispatch(updateKeyrings(keyrings))
    })

    this.keyringService.emitter.on("address", (address) => {
      // Mark as loading and wire things up.
      this.store.dispatch(loadAccount(address))

      this.chainService.addAccountToTrack({
        address,
        // TODO support other networks
        network: getEthereumNetwork(),
      })
    })

    this.keyringService.emitter.on("locked", async (isLocked) => {
      if (isLocked) {
        this.store.dispatch(keyringLocked())
      } else {
        this.store.dispatch(keyringUnlocked())
      }
    })

    keyringSliceEmitter.on("createPassword", async (password) => {
      await this.keyringService.unlock(password, true)
    })

    keyringSliceEmitter.on("unlockKeyrings", async (password) => {
      await this.keyringService.unlock(password)
    })

    keyringSliceEmitter.on("generateNewKeyring", async () => {
      // TODO move unlocking to a reasonable place in the initialization flow
      await this.keyringService.generateNewKeyring(
        KeyringTypes.mnemonicBIP39S256
      )
    })

    keyringSliceEmitter.on("importLegacyKeyring", async ({ mnemonic }) => {
      await this.keyringService.importLegacyKeyring(mnemonic)
    })
  }

  async connectInternalEthereumProviderService(): Promise<void> {
    this.internalEthereumProviderService.emitter.on(
      "transactionSignatureRequest",
      async ({ payload, resolver }) => {
        this.store.dispatch(updateTransactionOptions(payload))
        // TODO force route?

        const signedTransaction = await this.keyringService.emitter.once(
          "signedTx"
        )

        resolver(signedTransaction)
      }
    )
  }

  async connectProviderBridgeService(): Promise<void> {
    this.providerBridgeService.emitter.on(
      "requestPermission",
      (permissionRequest: PermissionRequest) => {
        this.store.dispatch(requestPermission(permissionRequest))
      }
    )

    this.providerBridgeService.emitter.on(
      "initializeAllowedPages",
      async (allowedPages: Record<string, PermissionRequest>) => {
        this.store.dispatch(initializeAllowedPages(allowedPages))
      }
    )

    providerBridgeSliceEmitter.on("grantPermission", async (permission) => {
      await this.providerBridgeService.grantPermission(permission)
    })

    providerBridgeSliceEmitter.on(
      "denyOrRevokePermission",
      async (permission) => {
        await this.providerBridgeService.denyOrRevokePermission(permission)
      }
    )
  }

  async connectPreferenceService(): Promise<void> {
    this.preferenceService.emitter.on(
      "initializeDefaultWallet",
      async (isDefaultWallet: boolean) => {
        await this.store.dispatch(setDefaultWallet(isDefaultWallet))
      }
    )

    uiSliceEmitter.on(
      "newDefaultWalletValue",
      async (newDefaultWalletValue) => {
        await this.preferenceService.setDefaultWalletValue(
          newDefaultWalletValue
        )

        this.providerBridgeService.notifyContentScriptAboutConfigChange(
          newDefaultWalletValue
        )
      }
    )
  }
}<|MERGE_RESOLUTION|>--- conflicted
+++ resolved
@@ -298,11 +298,8 @@
     this.connectNameService()
     this.connectInternalEthereumProviderService()
     this.connectProviderBridgeService()
-<<<<<<< HEAD
     this.connectPreferenceService()
-=======
     this.connectEnrichmentService()
->>>>>>> d6f8e72f
     await this.connectChainService()
   }
 
