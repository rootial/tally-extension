--- conflicted
+++ resolved
@@ -215,7 +215,7 @@
         : [],
   })
 
-export type ReduxStoreType = ReturnType<typeof initializeStore>
+type ReduxStoreType = ReturnType<typeof initializeStore>
 
 // TODO Rename ReduxService or CoordinationService, move to services/, etc.
 export default class Main extends BaseService<never> {
@@ -247,9 +247,9 @@
       internalEthereumProviderService,
       preferenceService
     )
-<<<<<<< HEAD
+
     const telemetryService = TelemetryService.create()
-=======
+
     const ledgerService = HIDE_IMPORT_LEDGER
       ? (Promise.resolve(null) as unknown as Promise<LedgerService>)
       : LedgerService.create()
@@ -257,7 +257,6 @@
     const signingService = HIDE_IMPORT_LEDGER
       ? (Promise.resolve(null) as unknown as Promise<SigningService>)
       : SigningService.create(keyringService, ledgerService)
->>>>>>> cce78e1c
 
     let savedReduxState = {}
     // Setting READ_REDUX_CACHE to false will start the extension with an empty
@@ -294,12 +293,9 @@
       await nameService,
       await internalEthereumProviderService,
       await providerBridgeService,
-<<<<<<< HEAD
-      await telemetryService
-=======
+      await telemetryService,
       await ledgerService,
       await signingService
->>>>>>> cce78e1c
     )
   }
 
@@ -347,13 +343,11 @@
      * knowledge.
      */
     private providerBridgeService: ProviderBridgeService,
-<<<<<<< HEAD
     /**
      * A promise to the telemetry service, which keeps track of extension
      * storage usage and (eventually) other statistics.
      */
-    private telemetryService: TelemetryService
-=======
+    private telemetryService: TelemetryService,
 
     /**
      * A promise to the Ledger service, handling the communication
@@ -367,7 +361,6 @@
      * and the exact signing services.
      */
     private signingService: SigningService
->>>>>>> cce78e1c
   ) {
     super({
       initialLoadWaitExpired: {
@@ -401,10 +394,7 @@
       this.nameService.startService(),
       this.internalEthereumProviderService.startService(),
       this.providerBridgeService.startService(),
-<<<<<<< HEAD
       this.telemetryService.startService(),
-    ])
-=======
     ]
 
     if (!HIDE_IMPORT_LEDGER) {
@@ -413,7 +403,6 @@
     }
 
     await Promise.all(servicesToBeStarted)
->>>>>>> cce78e1c
   }
 
   protected async internalStopService(): Promise<void> {
@@ -426,10 +415,7 @@
       this.nameService.stopService(),
       this.internalEthereumProviderService.stopService(),
       this.providerBridgeService.stopService(),
-<<<<<<< HEAD
       this.telemetryService.stopService(),
-    ])
-=======
     ]
 
     if (!HIDE_IMPORT_LEDGER) {
@@ -438,8 +424,6 @@
     }
 
     await Promise.all(servicesToBeStopped)
->>>>>>> cce78e1c
-
     await super.internalStopService()
   }
 
@@ -451,13 +435,12 @@
     this.connectProviderBridgeService()
     this.connectPreferenceService()
     this.connectEnrichmentService()
-<<<<<<< HEAD
     this.connectTelemetryService()
-=======
+
     if (!HIDE_IMPORT_LEDGER) {
       this.connectLedgerService()
     }
->>>>>>> cce78e1c
+
     await this.connectChainService()
   }
 
