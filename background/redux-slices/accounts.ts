--- conflicted
+++ resolved
@@ -421,68 +421,11 @@
           mainCurrencySymbol
         )
 
-<<<<<<< HEAD
-        // TODO Better determine which side is USD---possibly using
-        // TODO USD.pair[0|1].symbol and a known constant?
-        const possibleUsdAmount = rawAsset?.recentPrices?.USD?.amounts?.[1]
-        const usdIndex =
-          possibleUsdAmount !== undefined && possibleUsdAmount > 1 ? 1 : 0
-        const usdAsset = rawAsset?.recentPrices?.USD?.pair[usdIndex]
-
-        if (
-          rawAsset &&
-          usdAsset &&
-          "decimals" in usdAsset &&
-          "decimals" in assetItem.asset
-        ) {
-          const usdNonDecimalValue = rawAsset.recentPrices.USD.amounts[usdIndex]
-
-          const usdDecimals = usdAsset.decimals
-          const combinedDecimals = assetItem.asset.decimals + usdDecimals
-
-          // Multiply the amount by the conversion factor (usdNonDecimalValue) as BigInts
-          const userValue = usdNonDecimalValue * BigInt(assetItem.amount)
-
-          const dividedOutDecimals =
-            userValue /
-            10n ** (BigInt(combinedDecimals) - BigInt(desiredDecimals))
-          const localizedUserValue =
-            Number(dividedOutDecimals) / 10 ** desiredDecimals
-
-          // Add to total user value
-          if (localizedUserValue > 0) {
-            if (typeof totalMainCurrencyAmount === "undefined") {
-              totalMainCurrencyAmount = localizedUserValue
-            } else if (typeof totalMainCurrencyAmount === "number") {
-              totalMainCurrencyAmount += localizedUserValue
-            }
-          }
-
-          return {
-            ...assetItem,
-            decimalAmount:
-              Number(
-                assetItem.amount /
-                  10n **
-                    BigInt(
-                      Math.max(1, assetItem.asset.decimals - desiredDecimals)
-                    )
-              ) / 100,
-            localizedMainCurrencyAmount: formatCurrencyAmount(
-              mainCurrency,
-              localizedUserValue,
-              desiredDecimals
-            ),
-            localizedPricePerToken: formatCurrencyAmount(
-              mainCurrency,
-              Number(usdNonDecimalValue) / 10 ** usdDecimals,
-=======
         if (assetPricePoint) {
           const enrichedAssetAmount = enrichAssetAmountWithDecimalValues(
             enrichAssetAmountWithMainCurrencyValues(
               assetItem,
               assetPricePoint,
->>>>>>> 05be79a6
               desiredDecimals
             ),
             desiredDecimals
