<<<<<<< HEAD
import { createSlice } from "@reduxjs/toolkit"
import { ActivityItem } from "./activities"
import { AnyEVMTransaction } from "../types"
=======
import { createSlice, createSelector } from "@reduxjs/toolkit"
import { ActivityItem } from "./activities"
>>>>>>> db1749d2

type SelectedAccount = {
  address: string
  truncatedAddress: string
}

export type UIState = {
  selectedAccount: SelectedAccount
  showingActivityDetail: ActivityItem | null
  initializationLoadingTimeExpired: boolean
<<<<<<< HEAD
=======
  settings: undefined | { hideDust: boolean | undefined }
>>>>>>> db1749d2
}

export const initialState: UIState = {
  showingActivityDetail: null,
  selectedAccount: { address: "", truncatedAddress: "" },
  initializationLoadingTimeExpired: false,
<<<<<<< HEAD
=======
  settings: {
    hideDust: false,
  },
>>>>>>> db1749d2
}

const uiSlice = createSlice({
  name: "ui",
  initialState,
  reducers: {
    toggleHideDust: (
      immerState,
      { payload: shouldHideDust }: { payload: boolean | undefined }
    ): void => {
      immerState.settings = {
        hideDust: shouldHideDust,
      }
    },
    setShowingActivityDetail: (
      state,
      { payload: activityItem }: { payload: ActivityItem | null }
    ): UIState => ({
      ...state,
      showingActivityDetail: activityItem,
    }),
    setSelectedAccount: (immerState, { payload: address }) => {
      const lowercaseAddress = address.toLowerCase()

      immerState.selectedAccount = {
        address: lowercaseAddress,
        truncatedAddress: lowercaseAddress.slice(0, 7),
      }
    },
    initializationLoadingTimeHitLimit: (state) => ({
      ...state,
      initializationLoadingTimeExpired: true,
    }),
  },
})

export const {
  setShowingActivityDetail,
<<<<<<< HEAD
  setSelectedAccount,
  initializationLoadingTimeHitLimit,
} = uiSlice.actions

export default uiSlice.reducer
=======
  initializationLoadingTimeHitLimit,
  toggleHideDust,
  setSelectedAccount,
} = uiSlice.actions

export default uiSlice.reducer

export const selectUI = createSelector(
  (state: { ui: UIState }): UIState => state.ui,
  (uiState) => uiState
)

export const selectSettings = createSelector(selectUI, (ui) => ui.settings)

export const selectHideDust = createSelector(
  selectSettings,
  (settings) => settings?.hideDust
)
>>>>>>> db1749d2
<|MERGE_RESOLUTION|>--- conflicted
+++ resolved
@@ -1,11 +1,5 @@
-<<<<<<< HEAD
-import { createSlice } from "@reduxjs/toolkit"
-import { ActivityItem } from "./activities"
-import { AnyEVMTransaction } from "../types"
-=======
 import { createSlice, createSelector } from "@reduxjs/toolkit"
 import { ActivityItem } from "./activities"
->>>>>>> db1749d2
 
 type SelectedAccount = {
   address: string
@@ -16,22 +10,16 @@
   selectedAccount: SelectedAccount
   showingActivityDetail: ActivityItem | null
   initializationLoadingTimeExpired: boolean
-<<<<<<< HEAD
-=======
   settings: undefined | { hideDust: boolean | undefined }
->>>>>>> db1749d2
 }
 
 export const initialState: UIState = {
   showingActivityDetail: null,
   selectedAccount: { address: "", truncatedAddress: "" },
   initializationLoadingTimeExpired: false,
-<<<<<<< HEAD
-=======
   settings: {
     hideDust: false,
   },
->>>>>>> db1749d2
 }
 
 const uiSlice = createSlice({
@@ -70,13 +58,6 @@
 
 export const {
   setShowingActivityDetail,
-<<<<<<< HEAD
-  setSelectedAccount,
-  initializationLoadingTimeHitLimit,
-} = uiSlice.actions
-
-export default uiSlice.reducer
-=======
   initializationLoadingTimeHitLimit,
   toggleHideDust,
   setSelectedAccount,
@@ -94,5 +75,4 @@
 export const selectHideDust = createSelector(
   selectSettings,
   (settings) => settings?.hideDust
-)
->>>>>>> db1749d2
+)