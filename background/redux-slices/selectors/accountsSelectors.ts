--- conflicted
+++ resolved
@@ -215,22 +215,16 @@
   getAccountState,
   getAssetsState,
   selectAddressSigningMethods,
-<<<<<<< HEAD
   selectKeyringsByAddresses,
   selectSourcesByAddress,
-=======
   selectMainCurrencySymbol,
->>>>>>> 2c560277
   (
     accounts,
     assets,
     signingAccounts,
-<<<<<<< HEAD
     keyringsByAddresses,
-    sourcesByAddress
-=======
+    sourcesByAddress,
     mainCurrencySymbol
->>>>>>> 2c560277
   ): CategorizedAccountTotals => {
     // TODO: here
 
