--- conflicted
+++ resolved
@@ -197,25 +197,12 @@
     const cachedResolvedNameRecord =
       this.cachedResolvedNames[network.family][network.chainID][
         normalizedAddress
-<<<<<<< HEAD
-      ] !== undefined
-    ) {
-      const {
-        resolved: { nameOnNetwork, expiresAt },
-      } =
-        // Checked defined above.
-        // eslint-disable-next-line @typescript-eslint/no-non-null-assertion
-        this.cachedResolvedNames[network.family][network.chainID][
-          normalizedAddress
-        ]!
-=======
       ]
 
     if (checkCache && cachedResolvedNameRecord) {
       const {
         resolved: { nameOnNetwork, expiresAt },
       } = cachedResolvedNameRecord
->>>>>>> f8cfc1ce
 
       if (expiresAt >= Date.now()) {
         return nameOnNetwork
@@ -258,14 +245,8 @@
       system: resolverType,
     } as const
 
-<<<<<<< HEAD
-    const { name: existingName } = this.cachedResolvedNames[network.family][
-      network.chainID
-    ][normalizedAddress]?.resolved?.nameOnNetwork ?? { name: undefined }
-=======
     const cachedNameOnNetwork = cachedResolvedNameRecord?.resolved.nameOnNetwork
 
->>>>>>> f8cfc1ce
     this.cachedResolvedNames[network.family][network.chainID][
       normalizedAddress
     ] = nameRecord
