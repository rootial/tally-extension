import browser, { Runtime } from "webextension-polyfill"
import {
  EXTERNAL_PORT_NAME,
  PermissionRequest,
  AllowedQueryParamPage,
  AllowedQueryParamPageType,
  PortRequestEvent,
  PortResponseEvent,
  EIP1193Error,
  RPCRequest,
  EIP1193_ERROR,
  isTallyInternalCommunication,
} from "@tallyho/provider-bridge-shared"
<<<<<<< HEAD
import {
  PreferenceService,
  ServiceCreatorFunction,
  ServiceLifecycleEvents,
} from ".."
=======
import { ServiceCreatorFunction, ServiceLifecycleEvents } from "../types"
>>>>>>> d6f8e72f
import logger from "../../lib/logger"
import BaseService from "../base"
import InternalEthereumProviderService from "../internal-ethereum-provider"
import { getOrCreateDB, ProviderBridgeServiceDatabase } from "./db"

type Events = ServiceLifecycleEvents & {
  requestPermission: PermissionRequest
  initializeAllowedPages: Record<string, PermissionRequest>
}

/**
 * The ProviderBridgeService is responsible for the communication with the
 * provider-bridge (content-script).
 *
 * The main purpose for this service/layer is to provide a transition
 * between the untrusted communication from the window-provider - which runs
 * in shared dapp space and can be modified by other extensions - and our
 * internal service layer.
 *
 * The reponsibility of this service is 2 fold.
 * - Provide connection interface - handle port communication, connect, disconnect etc
 * - Validate the incoming communication and make sure that what we receive is what we expect
 */
export default class ProviderBridgeService extends BaseService<Events> {
  #pendingPermissionsRequests: {
    [origin: string]: (value: unknown) => void
  } = {}

  openPorts: Array<Runtime.Port> = []

  static create: ServiceCreatorFunction<
    Events,
    ProviderBridgeService,
    [Promise<InternalEthereumProviderService>, Promise<PreferenceService>]
  > = async (internalEthereumProviderService, preferenceService) => {
    return new this(
      await getOrCreateDB(),
      await internalEthereumProviderService,
      await preferenceService
    )
  }

  private constructor(
    private db: ProviderBridgeServiceDatabase,
    private internalEthereumProviderService: InternalEthereumProviderService,
    private preferenceService: PreferenceService
  ) {
    super()

    browser.runtime.onConnect.addListener(async (port) => {
      if (port.name === EXTERNAL_PORT_NAME && port.sender?.url) {
        port.onMessage.addListener((event) => {
          this.onMessageListener(port as Required<browser.Runtime.Port>, event)
        })
        port.onDisconnect.addListener((port) => {
          this.openPorts = this.openPorts.filter(
            (openPort) => openPort !== port
          )
        })
        this.openPorts.push(port)
      }
    })

    // TODO: on internal provider handlers connect, disconnect, account change, network change
  }

  protected async internalStartService(): Promise<void> {
    await super.internalStartService() // Not needed, but better to stick to the patterns

    this.emitter.emit(
      "initializeAllowedPages",
      await this.db.getAllPermission()
    )
  }

  async onMessageListener(
    port: Required<browser.Runtime.Port>,
    event: PortRequestEvent
  ): Promise<void> {
    const { url, tab } = port.sender
    if (typeof url === "undefined") {
      return
    }

    const { origin } = new URL(url)
    const faviconUrl = tab?.favIconUrl ?? ""
    const title = tab?.title ?? ""

    const response: PortResponseEvent = { id: event.id, result: [] }

    if (isTallyInternalCommunication(event.request)) {
      // let's start with the internal communication
      response.id = "tallyHo"
      response.result = {
        method: event.request.method,
        defaultWallet: await this.preferenceService.getDefaultWallet(),
      }
    } else if (await this.checkPermission(origin)) {
      // if it's not internal but dapp has permission to communicate we proxy the request
      // TODO: here comes format validation
      response.result = await this.routeContentScriptRPCRequest(
        event.request.method,
        event.request.params
      )
    } else if (event.request.method === "eth_requestAccounts") {
      // if it's external communication AND the dApp does not have permission BUT asks for it
      // then let's ask the user what he/she thinks

      const permissionRequest: PermissionRequest = {
        origin,
        faviconUrl,
        title,
        state: "request",
        accountAddress: "",
      }

      const blockUntilUserAction = await this.requestPermission(
        permissionRequest
      )

      await blockUntilUserAction

      if (await this.checkPermission(origin)) {
        // if agrees then let's return the account data

        response.result = await this.routeContentScriptRPCRequest(
          "eth_accounts",
          event.request.params
        )
      } else {
        // if user does NOT agree, then reject

        response.result = new EIP1193Error(EIP1193_ERROR.userRejectedRequest)
      }
    } else {
      // sorry dear dApp, there is no love for you here
      response.result = new EIP1193Error(EIP1193_ERROR.unauthorized)
    }

    port.postMessage(response)
  }

  notifyContentScriptAboutConfigChange(newDefaultWalletValue: boolean) {
    this.openPorts.forEach((p) => {
      p.postMessage({
        id: "tallyHo",
        result: {
          method: "tally_getConfig",
          defaultWallet: newDefaultWalletValue,
        },
      })
    })
  }

  async requestPermission(permissionRequest: PermissionRequest) {
    this.emitter.emit("requestPermission", permissionRequest)
    await ProviderBridgeService.showExtensionPopup(
      AllowedQueryParamPage.dappPermission
    )

    return new Promise((resolve) => {
      this.#pendingPermissionsRequests[permissionRequest.origin] = resolve
    })
  }

  async grantPermission(permission: PermissionRequest): Promise<void> {
    // FIXME proper error handling if this happens - should not tho
    if (permission.state !== "allow" || !permission.accountAddress) return

    await this.db.setPermission(permission)

    if (this.#pendingPermissionsRequests[permission.origin]) {
      this.#pendingPermissionsRequests[permission.origin](permission)
      delete this.#pendingPermissionsRequests[permission.origin]
    }
  }

  async denyOrRevokePermission(permission: PermissionRequest): Promise<void> {
    // FIXME proper error handling if this happens - should not tho
    if (permission.state !== "deny" || !permission.accountAddress) return

    await this.db.deletePermission(permission.origin)

    if (this.#pendingPermissionsRequests[permission.origin]) {
      this.#pendingPermissionsRequests[permission.origin]("Time to move on")
      delete this.#pendingPermissionsRequests[permission.origin]
    }
  }

  async checkPermission(origin: string): Promise<boolean> {
    return this.db.checkPermission(origin).then((r) => !!r)
  }

  async routeContentScriptRPCRequest(
    method: string,
    params: RPCRequest["params"]
  ): Promise<unknown> {
    switch (method) {
      case "eth_requestAccounts":
        return this.internalEthereumProviderService.routeSafeRPCRequest(
          "eth_accounts",
          params
        )
      case "eth_signTransaction":
      case "eth_sendTransaction":
        ProviderBridgeService.showExtensionPopup(
          AllowedQueryParamPage.signTransaction
        )
      // Above, show the connect window, then continue on to regular handling.
      // eslint-disable-next-line no-fallthrough
      default: {
        return this.internalEthereumProviderService.routeSafeRPCRequest(
          method,
          params
        )
      }
    }
  }

  private static async showExtensionPopup(
    url: AllowedQueryParamPageType
  ): Promise<browser.Windows.Window> {
    const { left = 0, top, width = 1920 } = await browser.windows.getCurrent()
    const popupWidth = 384
    const popupHeight = 558
    return browser.windows.create({
      url: `${browser.runtime.getURL("popup.html")}?page=${url}`,
      type: "popup",
      left: left + width - popupWidth,
      top,
      width: popupWidth,
      height: popupHeight,
      focused: true,
    })
  }
}<|MERGE_RESOLUTION|>--- conflicted
+++ resolved
@@ -11,16 +11,11 @@
   EIP1193_ERROR,
   isTallyInternalCommunication,
 } from "@tallyho/provider-bridge-shared"
-<<<<<<< HEAD
 import {
   PreferenceService,
   ServiceCreatorFunction,
   ServiceLifecycleEvents,
 } from ".."
-=======
-import { ServiceCreatorFunction, ServiceLifecycleEvents } from "../types"
->>>>>>> d6f8e72f
-import logger from "../../lib/logger"
 import BaseService from "../base"
 import InternalEthereumProviderService from "../internal-ethereum-provider"
 import { getOrCreateDB, ProviderBridgeServiceDatabase } from "./db"
@@ -74,7 +69,7 @@
         port.onMessage.addListener((event) => {
           this.onMessageListener(port as Required<browser.Runtime.Port>, event)
         })
-        port.onDisconnect.addListener((port) => {
+        port.onDisconnect.addListener(() => {
           this.openPorts = this.openPorts.filter(
             (openPort) => openPort !== port
           )
@@ -162,7 +157,7 @@
     port.postMessage(response)
   }
 
-  notifyContentScriptAboutConfigChange(newDefaultWalletValue: boolean) {
+  notifyContentScriptAboutConfigChange(newDefaultWalletValue: boolean): void {
     this.openPorts.forEach((p) => {
       p.postMessage({
         id: "tallyHo",
@@ -174,7 +169,9 @@
     })
   }
 
-  async requestPermission(permissionRequest: PermissionRequest) {
+  async requestPermission(
+    permissionRequest: PermissionRequest
+  ): Promise<unknown> {
     this.emitter.emit("requestPermission", permissionRequest)
     await ProviderBridgeService.showExtensionPopup(
       AllowedQueryParamPage.dappPermission
