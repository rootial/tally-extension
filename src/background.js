--- conflicted
+++ resolved
@@ -29,13 +29,7 @@
   const { main } = await ready
   port.onMessage.addListener(async (msg) => {
     // wait for main api to be ready ie determine network connectivity
-<<<<<<< HEAD
-    const { main } = await ready
-
     const { type, id, route, method, params = {} } = msg
-=======
-    const { id, route, method, params = {} } = msg
->>>>>>> 0aa9d71d
     try {
       let response
       // check port name if content-script forward msg to inpage provider
